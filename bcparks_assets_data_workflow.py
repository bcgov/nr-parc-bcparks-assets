#-------------------------------------------------------------------------------
# Name:        BCParks Assets Data Workflow
#
# Purpose:     This script updates BCparks Assets data in ArcGIS Online (AGO):
#                (1) reads assets tables from CityWide Postgres db
#                (2) cleans and transforms data
#                (3) publishes feature layers to AGO
#              
# Input(s):      (1) CityWide Postgres credentials.
#                (2) AGO credentials.           
#
# Author:      Moez Labiadh - GeoBC
#
# Created:     2024-11-18
# Updated:     2025-05-28
#-------------------------------------------------------------------------------

import warnings
warnings.simplefilter(action='ignore')

import os
import json
import logging

import psycopg2
from psycopg2 import OperationalError 
from psycopg2 import DatabaseError

import pandas as pd
import geopandas as gpd

from io import BytesIO
from datetime import datetime
from arcgis.gis import GIS

import timeit



class PostgresDBManager:
    def __init__(self, dbname, user, password, host, port):
        """
        Initializes PostgresDBManager with database connection parameters.
        """
        self.dbname = dbname
        self.user = user
        self.password = password
        self.host = host
        self.port = port
        self.connection = None
        self.cursor = None


    def connect(self):
        """Establishes a connection to the PostgreSQL database."""
        try:
            self.connection = psycopg2.connect(
                dbname=self.dbname,
                user=self.user,
                password=self.password,
                host=self.host,
                port=self.port
            )
            logging.info("..Postgres connection established successfully.")
            return self.connection
        
        except OperationalError as e:
            logging.error(f"..error connecting to database: {e}")
            self.connection = None
            
    
    def create_cursor(self):
        """Creates a cursor object for executing queries."""
        if self.connection:
            try:
                self.cursor = self.connection.cursor()
                logging.info("..cursor created successfully.")
                
            except DatabaseError as e:
                logging.error(f"..error creating cursor: {e}")
                self.cursor = None
                
        else:
            logging.warning("..no active connection.")


    def disconnect(self):
        """Closes the connection to the PostgreSQL database."""
        if self.connection:
            try:
                self.connection.close()
                logging.info("\nPostgres connection closed.")
                
            except DatabaseError as e:
                logging.error(f"Error closing connection: {e}")
                
            finally:
                self.connection = None
                self.cursor = None
        else:
            logging.warning("..no active database connection to close.")



class AGOManager:
    def __init__(self, host, username, password):
        """
        Initialize the AGOManager instance 
        """
        self.host = host
        self.username = username
        self.password = password
        self.gis = None 
    
    
    def connect(self):
        """
        Establish a connection to AGO and store the GIS object.
        """
        self.gis = GIS(self.host, self.username, self.password, verify_cert=True)
        if self.gis.users.me:
<<<<<<< HEAD
            logging.info(f'..connected to AGOL as {self.gis.users.me.username}: {self.gis.users.me.userLicenseTypeId}')
=======
            logging.info(f'..successfully connected to AGOL as {self.gis.users.me.username}: {self.gis.users.me.userLicenseTypeId}')
            privileges = self.gis.users.me.privileges
            print(f"\n{self.gis.users.me.username} Privileges:")
            for privilege in sorted(privileges):
                print(f"  {privilege}")
>>>>>>> 070e2d73
        else:
            logging.error('..connection to AGOL failed.')
            raise ConnectionError("Failed to connect to AGOL.")
    

    def publish_feature_layer_from_geojson(self, geojson_dict, title, geojson_name, item_desc, folder):
        """
        Publishes a GeoJSON dictionary to AGO as a Feature Layer, overwriting if it already exists.
        """
        if not self.gis:
            raise RuntimeError("Not connected to AGOL. Please call connect() first.")

        try:
            # Search for an existing GeoJSON item with the same title
            existing_items = self.gis.content.search(
                f"title:\"{title}\" AND owner:{self.gis.users.me.username}",
                item_type="GeoJson"
            )
            existing_items = [item for item in existing_items if item.title == title]
            
            # Delete the existing GeoJSON item if found
            for item in existing_items:
                if item.type == 'GeoJson':
                    item.delete(force=True)
                    logging.info(f"..existing GeoJSON item '{item.title}' deleted.")

            # Create a new GeoJSON item
            geojson_item_properties = {
                'title': title,
                'type': 'GeoJson',
                'tags': 'BCparks data',
                'description': item_desc,
                'fileName': f'{geojson_name}.geojson'
            }
            geojson_file = BytesIO(json.dumps(geojson_dict).encode('utf-8'))
            new_geojson_item = self.gis.content.add(
                item_properties=geojson_item_properties, data=geojson_file, folder=folder)

            # Publish or overwrite the existing feature layer
            new_geojson_item.publish(overwrite=True)
            logging.info(f"..feature layer '{title}' published successfully.")

        except Exception as e:
            error_message = f"..error publishing/updating feature layer: {str(e)}"
            logging.error(error_message)
            raise RuntimeError(error_message)
    
            
    def disconnect(self):
        """
        Disconnect from AGO by clearing the GIS connection.
        """
        if self.gis:
            username = self.gis.users.me.username
            self.gis = None
            logging.info(f"\nDisconnected from {username} AGOL account.")
        else:
            logging.warning("\nNo active AGOL connection to disconnect.")



def read_assets(conn) -> pd.DataFrame:
    """
    Read Postgres tables and Returns a dataframe containing assets point data 
    """
    # Fetch tables and schema names
    sqlTabs= """
        SELECT table_name
        FROM information_schema.tables
        WHERE table_schema = 'assets'
     """
    
    df_tabs_assets = pd.read_sql(sqlTabs, conn)
    
    tab_names= [
        x for x in df_tabs_assets['table_name'].to_list() 
            if x !='qgis_projects'
    ]

    # Read tables
    assets_dict= {}
    for table_name in tab_names:
        logging.info (f'..reading table: {table_name}')
        if table_name in ['trails', 'roads']: #centroids
            query= f"""
                SELECT 
                    *, 
                    ST_Y(
                        ST_Transform(
                            ST_Centroid(wkb_geometry), 
                            4326
                        )
                    ) AS gis_latitude,
                    ST_X(
                        ST_Transform(
                            ST_Centroid(wkb_geometry), 
                            4326
                        )
                    ) AS gis_longitude
                FROM 
                	assets.{table_name};
                """
                
        else:
            query = f"""
                        SELECT 
                            *, 
                            ST_Y(
                                ST_Transform(
                                    wkb_geometry, 
                                    4326
                                )
                            ) AS gis_latitude,
                            ST_X(
                                ST_Transform(
                                    wkb_geometry, 
                                    4326
                                )
                            ) AS gis_longitude
                        FROM
                        	assets.{table_name};
                    """
                    
        df = pd.read_sql(query, conn)
        df.drop(columns=['wkb_geometry'], inplace=True)
        assets_dict[table_name]= df
        
        #concatinate tables data into a signle df
        df = pd.concat(
            assets_dict.values(), 
            ignore_index=True
        )

    return df


def read_trails(conn) -> gpd.GeoDataFrame:
    """
    Returns a geodataframe containing trails line data 
    """
    query = "SELECT * FROM assets.trails"
    gdf = gpd.read_postgis(
        query, 
        conn, 
        geom_col='wkb_geometry'
    )
    
    return gdf


def process_assets (df, latcol, loncol) -> gpd.GeoDataFrame:
    """
    Returns a gdf of clean Assets data
    """
    # Filter asset categories
    logging.info('..filtering Assets Categories')
    cats=[
        'Grounds',
        'Furniture and Amenities',
        'Signs',
        'Water Service',
        'Transportation',
        'Stormwater',
        'Bridges',
        'Structures',
        'Trails',
        'Buildings',
        'Electrical Telcomm Service',
        'Wastewater Service',
        'Water Management',
        'Fuel Storage'
    ]
    
    df= df[df['asset_category'].isin(cats)]
    
    logging.info('..cleaning-up Assets column names')
    ast_cols= {
        'assetid': 'Asset ID', 
        'gisid': 'GIS ID', 
        'park': 'Park',
        'park_subarea': 'Park Subarea', 
        'asset_category': 'Category - Classification', 
        'asset_type': 'Segment - Sub Classification', 
        'description': 'Description', 
        'campsite_number': 'Campsite Number', 
        'name': 'Name', 
        'accessible': 'acs Is Asset Accessible',
        'route_accessible': 'acs Is the Route to the Asset Accessible', 
        'gis_latitude': 'GIS Latitude', 
        'gis_longitude': 'GIS Longitude'
            }
    
    df.rename(
        columns= ast_cols, 
        inplace= True
    )
    
    #change cols order
    df = df[ast_cols.values()]
    
    logging.info('..cleaning-up missing/out-of-range coordinates')
    # remove missing lat/longs
    df = df.dropna(subset=[latcol, loncol])
    
    # keep only points within BC
    lat_min, lat_max = 47, 60
    lon_min, lon_max = -145, -113

    df = df[
        (df[latcol] >= lat_min) & (df[latcol] <= lat_max) &
        (df[loncol] >= lon_min) & (df[loncol] <= lon_max)
    ]
    
    logging.info('..converting the Assets dataset to geodataframe')
    gdf = gpd.GeoDataFrame(
        df,
        geometry=gpd.points_from_xy(df[loncol], df[latcol]),
        crs="EPSG:4326"
    )
    
    gdf = gdf.set_geometry("geometry")
    
    # convert object cols to strings (objects not supported by fiona)
    gdf = gdf.astype(
        {col: 'str' for col in gdf.select_dtypes(include=['object']).columns}
    )  
    logging.info(f'..the final Assets dataset has {gdf.shape[0]} rows and {gdf.shape[1]} columns')
    
    return gdf


def process_trails(gdf) -> gpd.GeoDataFrame:
    """
    Returns a gdf of clean trails data
    """
    logging.info('..cleaning-up Trails column names')
    trl_cols= {
        "assetid": "Asset ID", 
        "gisid": "GIS ID",
        "asset_category": "Category - Classification",
        "asset_type": "Asset Type",
        "park": "Park",
        "park_subarea": "Park Subarea",
        "trail_surface": "Trail Surface",
        "length_m": "Length Meters",
        "trail_name": "Trail Name",
        "osmid": "OSM ID",
        "description": "Description",
        "verified_by": "Verified By",
        "accessible": "Is Accessible",
        "route_accessible": "Is Route Accessible",
        "wkb_geometry": "geometry"
            }
    
    gdf.rename(
        columns= trl_cols, 
        inplace= True
    )
    
    #change cols order
    gdf = gdf[trl_cols.values()]
    
    
    # reproject trails gdf to wgs84
    gdf = gdf.set_geometry("geometry")
    
    logging.info('..repojecting Trails coordinates')
    gdf.to_crs(
        crs= 4326,
        inplace= True
    )
    
    # convert object cols to strings (objects not supported by fiona)
    gdf = gdf.astype(
        {col: 'str' for col in gdf.select_dtypes(include=['object']).columns}
    )
    
    logging.info(f'..the final Trails dataset has {gdf.shape[0]} rows and {gdf.shape[1]} columns')
    
    return gdf


def gdf_to_geojson(gdf):
    """
    Converts a GeoDataFrame to a GeoJSON-like dictionary.
    Standalone function for pre-processing GeoDataFrames.
    """
    # Clean the GeoDataFrame
    gdf = gdf.fillna('')
    gdf = gdf.replace("None", "")
    
    features = []
    for _, row in gdf.iterrows():
        feature = {
            "type": "Feature",
            "properties": {},
            "geometry": row['geometry'].__geo_interface__
        }
        for column, value in row.items():
            if column != 'geometry':
                if isinstance(value, (datetime, pd.Timestamp)):
                    feature['properties'][column] = value.isoformat() if not pd.isna(value) else ''
                else:
                    feature['properties'][column] = value
        features.append(feature)
    
    geojson_dict = {
        "type": "FeatureCollection",
        "features": features
    }
    return geojson_dict



if __name__ == "__main__":
    start_t = timeit.default_timer() #start time
    logging.basicConfig(level=logging.INFO, format='%(message)s')
    
    #read and process data from postgres
    try:
        logging.info("Connecting to CityWide database")
        PG_HOST_CW= os.getenv('PG_HOST_CW').rstrip()
        PG_PORT_CW= os.getenv('PG_PORT_CW').rstrip()
        PG_DATABASE_CW= os.getenv('PG_DATABASE_CW').rstrip()
        PG_USER_CW= os.getenv('PG_USER_CW').rstrip()
        PG_PASSWORD_CW= os.getenv('PG_PASSWORD_CW').rstrip()

        pg= PostgresDBManager(
            dbname= PG_DATABASE_CW,
            user= PG_USER_CW,
            password= PG_PASSWORD_CW,
            host= PG_HOST_CW,
            port= PG_PORT_CW
        )
        conn= pg.connect()
        
        logging.info("\nReading Assets (points) data")
        df_ast= read_assets(conn)
        
        logging.info("\nReading Trails (line) data")
        gdf_trl= read_trails(conn)
        
        logging.info("\nProcessing Assets data")
        #assets
        latcol = 'GIS Latitude'
        loncol = 'GIS Longitude'
        gdf_ast= process_assets (df_ast, latcol, loncol)
        
        logging.info("\nProcessing Trails data")
        #trails
        gdf_trl= process_trails(gdf_trl)
        
        
    except Exception as e:
        raise Exception(f"Error occurred: {e}")  
    
    finally: 
        pg.disconnect()
 
    
    # Pre-convert GeoDataFrames to GeoJSON
    logging.info("\nPre-converting GeoDataFrames to GeoJSON format")
    geojson_assets = None
    geojson_trails = None
    
    if gdf_ast.shape[0] > 0:
        logging.info("..converting Assets to GeoJSON")
        geojson_assets = gdf_to_geojson(gdf_ast)
    else:
        logging.warning("..Assets dataset is empty")
        
    if gdf_trl.shape[0] > 0:
        logging.info("..converting Trails to GeoJSON")
        geojson_trails = gdf_to_geojson(gdf_trl)
    else:
        logging.warning("..Trails dataset is empty")
   
    #publish to multiple AGO accounts

    AGO_HOST = os.getenv('AGO_HOST')

    accounts = [
        {
            "username": os.getenv('AGO_USERNAME_DSS'),
            "password": os.getenv('AGO_PASSWORD_DSS'),
            "label": "DSS",
            "folder": "DSS Protected Areas Resource Catalogue (PARC) - Resource Analysis",
            "asset_title": "PARC_L1G_Park_Asset_Data_Feature_Layer_v2",
            "trail_title": "PARC_L1G_Park_Trail_Data_Feature_Layer_v2"
        },
        {
            "username": os.getenv('AGO_USERNAME_BP'),
            "password": os.getenv('AGO_PASSWORD_BCPARKS'),
            "label": "BC Parks",
            "folder": "AMS Data",
            "asset_title": "PARC_BCParks_Assets_Data",
            "trail_title": "PARC_BCParks_Trails_Data"
        }
    ]

    for acct in accounts:
        try:
            logging.info(f'\nLogging into AGO ({acct["label"]} account)')
            ago = AGOManager(AGO_HOST, acct["username"], acct["password"])
            ago.connect()

            # Assets - using pre-converted GeoJSON
            logging.info(f'\nPublishing Assets for {acct["label"]}')
            if geojson_assets:
                ago.publish_feature_layer_from_geojson(
                    geojson_assets,
                    title=acct["asset_title"],
                    geojson_name='bcparks_assets_v2',
                    item_desc=f'Point dataset - BCParks assets (updated on {datetime.today():%B %d, %Y})',
                    folder=acct["folder"]
                )
            else:
                logging.error('..Assets dataset is empty. Skipping.')

            # Trails - using pre-converted GeoJSON
            logging.info(f'\nPublishing Trails for {acct["label"]}')
            if geojson_trails:
                ago.publish_feature_layer_from_geojson(
                    geojson_trails,
                    title=acct["trail_title"],
                    geojson_name='bcparks_trails_v2',
                    item_desc=f'Line dataset - BCParks trails (updated on {datetime.today():%B %d, %Y})',
                    folder=acct["folder"]
                )
            else:
                logging.error('..Trails dataset is empty. Skipping.')

        except Exception as e:
            raise Exception(f"Error publishing to {acct['label']} AGO account: {e}")

        finally:
            ago.disconnect()

        
    finish_t = timeit.default_timer() #finish time
    t_sec = round(finish_t-start_t)
    mins = int (t_sec/60)
    secs = int (t_sec%60)
    logging.info('\nProcessing Completed in {} minutes and {} seconds'.format (mins,secs))<|MERGE_RESOLUTION|>--- conflicted
+++ resolved
@@ -119,15 +119,10 @@
         """
         self.gis = GIS(self.host, self.username, self.password, verify_cert=True)
         if self.gis.users.me:
-<<<<<<< HEAD
+
             logging.info(f'..connected to AGOL as {self.gis.users.me.username}: {self.gis.users.me.userLicenseTypeId}')
-=======
+
             logging.info(f'..successfully connected to AGOL as {self.gis.users.me.username}: {self.gis.users.me.userLicenseTypeId}')
-            privileges = self.gis.users.me.privileges
-            print(f"\n{self.gis.users.me.username} Privileges:")
-            for privilege in sorted(privileges):
-                print(f"  {privilege}")
->>>>>>> 070e2d73
         else:
             logging.error('..connection to AGOL failed.')
             raise ConnectionError("Failed to connect to AGOL.")
